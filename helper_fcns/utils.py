from typing import List
from dataclasses import dataclass, field
import math, numpy as np
from math import sqrt, sin, cos, atan, atan2
from functools import singledispatch

PI = np.pi

@dataclass
class State:
    """This dataclass represents the system state (pos and vel) """
    x: float = 0.0
    y: float = 0.0
    theta: float = 0.0
    x_dot: float = 0.0
    y_dot: float = 0.0
    theta_dot: float = 0.0


@dataclass
class Controls:
    """This dataclass represents the system controls """
    v: float = 0.0
    w: float = 0.0
    vx: float = 0.0
    vy: float = 0.0

@dataclass
class EndEffector:
    x: float = 0.0
    y: float = 0.0
    z: float = 0.0
    rotx: float = 0.0
    roty: float = 0.0
    rotz: float = 0.0


def rotm_to_euler(R) -> tuple:
    """Converts a rotation matrix to Euler angles (roll, pitch, yaw).

    Args:
        R (np.ndarray): A 3x3 rotation matrix.

    Returns:
        tuple: Roll, pitch, and yaw angles (in radians).

    """
<<<<<<< HEAD
    r11 = R[0,0] if abs(R[0,0]) > 1e-11 else 0.0
    r12 = R[0,1] if abs(R[0,1]) > 1e-11 else 0.0
    r21 = R[1,0] if abs(R[1,0]) > 1e-11 else 0.0
    r22 = R[1,1] if abs(R[1,1]) > 1e-11 else 0.0
    r32 = R[2,1] if abs(R[2,1]) > 1e-11 else 0.0
    r33 = R[2,2] if abs(R[2,2]) > 1e-11 else 0.0
    r31 = R[2,0] if abs(R[2,0]) > 1e-11 else 0.0
=======
    
    r11 = R[0,0] if abs(R[0,0]) > 1e-7 else 0.0
    r12 = R[0,1] if abs(R[0,1]) > 1e-7 else 0.0
    r21 = R[1,0] if abs(R[1,0]) > 1e-7 else 0.0
    r22 = R[1,1] if abs(R[1,1]) > 1e-7 else 0.0
    r32 = R[2,1] if abs(R[2,1]) > 1e-7 else 0.0
    r33 = R[2,2] if abs(R[2,2]) > 1e-7 else 0.0
    r31 = R[2,0] if abs(R[2,0]) > 1e-7 else 0.0
>>>>>>> 97f447e6

    # print(f"R : {R}")

    # if r32 == r33 == 0.0:
    #     # print("special case")
    #     # pitch is close to 90 deg, i.e. cos(pitch) = 0.0
    #     # there are an infinitely many solutions, so we set yaw = 0
    #     pitch, yaw = PI/2, 0.0
    #     # r12: -sin(r)*cos(y) + cos(r)*sin(p)*sin(y) -> -sin(r)
    #         # condition r12 to the range of asin [-1, 1]
    #     r12 = min(1.0, max(r12, -1.0))
    #     roll = -math.asin(r12)
    # else:
    #     roll = math.atan2(r32, r33)        
    #     yaw = math.atan2(r21, r11)
    #     denom = math.sqrt(r11 ** 2 + r21 ** 2)
    #     pitch = math.atan2(-r31, denom)

    if abs(r31) != 1:
        roll = math.atan2(r32, r33)        
        yaw = math.atan2(r21, r11)
        denom = math.sqrt(r11 ** 2 + r21 ** 2)
        pitch = math.atan2(-r31, denom)
    
    elif r31 == 1:
        # pitch is close to -90 deg, i.e. cos(pitch) = 0.0
        # there are an infinitely many solutions, so we choose one possible solution where yaw = 0
        # pitch, yaw = -PI/2, 0.0
        # roll = -math.atan2(r12, r22)
        pitch, roll = -PI/2, 0.0
        yaw = -math.atan2(r12, r22)
    
    elif r31 == -1:
        # pitch is close to 90 deg, i.e. cos(pitch) = 0.0
        # there are an infinitely many solutions, so we choose one possible solution where yaw = 0
        # pitch, yaw = PI/2, 0.0
        # roll = math.atan2(r12, r22)
        pitch, roll = PI/2, 0.0
        yaw = math.atan2(r12, r22)
        

    return roll, pitch, yaw


def dh_to_matrix(dh_params: list) -> np.ndarray:
    """Converts Denavit-Hartenberg parameters to a transformation matrix.

    Args:
        dh_params (list): Denavit-Hartenberg parameters [theta, d, a, alpha].

    Returns:
        np.ndarray: A 4x4 transformation matrix.
    """
    theta, d, a, alpha = dh_params
    return np.array([
        [cos(theta), -sin(theta) * cos(alpha), sin(theta) * sin(alpha), a * cos(theta)],
        [sin(theta), cos(theta) * cos(alpha), -cos(theta) * sin(alpha), a * sin(theta)],
        [0, sin(alpha), cos(alpha), d],
        [0, 0, 0, 1]
    ])


def euler_to_rotm(rpy: tuple) -> np.ndarray:
    """Converts Euler angles (roll, pitch, yaw) to a rotation matrix.

    Args:
        rpy (tuple): A tuple of Euler angles (roll, pitch, yaw).

    Returns:
        np.ndarray: A 3x3 rotation matrix.
    """
    R_x = np.array([[1, 0, 0],
                    [0, math.cos(rpy[0]), -math.sin(rpy[0])],
                    [0, math.sin(rpy[0]), math.cos(rpy[0])]])
    R_y = np.array([[math.cos(rpy[1]), 0, math.sin(rpy[1])],
                    [0, 1, 0],
                    [-math.sin(rpy[1]), 0, math.cos(rpy[1])]])
    R_z = np.array([[math.cos(rpy[2]), -math.sin(rpy[2]), 0],
                    [math.sin(rpy[2]), math.cos(rpy[2]), 0],
                    [0, 0, 1]])
    return R_z @ R_y @ R_x


@dataclass
class SimData:
    """Captures simulation data for storage.

    Attributes:
        x (List[float]): x-coordinates over time.
        y (List[float]): y-coordinates over time.
        theta (List[float]): Angles over time.
        x_dot (List[float]): x-velocity over time.
        y_dot (List[float]): y-velocity over time.
        theta_dot (List[float]): Angular velocity over time.
        v (List[float]): Linear velocity over time.
        w (List[float]): Angular velocity over time.
        vx (List[float]): x-component of linear velocity over time.
        vy (List[float]): y-component of linear velocity over time.
    """
    x: List[float] = field(default_factory=list)
    y: List[float] = field(default_factory=list)
    theta: List[float] = field(default_factory=list)
    x_dot: List[float] = field(default_factory=list)
    y_dot: List[float] = field(default_factory=list)
    theta_dot: List[float] = field(default_factory=list)
    v: List[float] = field(default_factory=list)
    w: List[float] = field(default_factory=list)
    vx: List[float] = field(default_factory=list)
    vy: List[float] = field(default_factory=list)


def check_joint_limits(theta: List[float], theta_limits: List[List[float]]) -> bool:
    """Checks if the joint angles are within the specified limits.

    Args:
        theta (List[float]): Current joint angles.
        theta_limits (List[List[float]]): Joint limits for each joint.

    Returns:
        bool: True if all joint angles are within limits, False otherwise.
    """
    for i, th in enumerate(theta):
        if not (theta_limits[i][0] <= th <= theta_limits[i][1]):
            return False
    return True


def calc_distance(p1: State, p2: State) -> float:
    """Calculates the Euclidean distance between two states.

    Args:
        p1 (State): The first state.
        p2 (State): The second state.

    Returns:
        float: The Euclidean distance between p1 and p2.
    """
    return sqrt((p1.x - p2.x) ** 2 + (p1.y - p2.y) ** 2)


def calc_heading(p1: State, p2: State) -> float:
    """Calculates the heading (angle) between two states.

    Args:
        p1 (State): The first state.
        p2 (State): The second state.

    Returns:
        float: The heading angle in radians.
    """
    return atan2(p1.y - p2.y, p1.x - p2.x)


@singledispatch
def calc_angdiff(p1: State, p2: State) -> float:
    """Calculates the angular difference between two states.

    Args:
        p1 (State): The first state.
        p2 (State): The second state.

    Returns:
        float: The angular difference in radians.
    """
    d = p1.theta - p2.theta
    return math.fmod(d, 2 * math.pi)


@calc_angdiff.register
def _(th1: float, th2: float) -> float:
    """Calculates the angular difference between two angles.

    Args:
        th1 (float): The first angle.
        th2 (float): The second angle.

    Returns:
        float: The angular difference in radians.
    """
    return math.fmod(th1 - th2, 2 * math.pi)


def near_zero(arr: np.ndarray) -> np.ndarray:
    """Checks if elements of an array are near zero.

    Args:
        arr (np.ndarray): The input array.

    Returns:
        np.ndarray: An array with zeros where values are near zero, otherwise the original values.
    """
    tol = 1e-5
    return np.where(np.isclose(arr, 0, atol=tol), 0, arr)


def wraptopi(angle_rad):
    """Wraps an angle in radians to the range [-pi, pi).

    Args:
        angle_rad: The angle in radians.

    Returns:
        The wrapped angle in radians.
    """
    # return angle_rad
    return (angle_rad + math.pi) % (2 * math.pi) - math.pi<|MERGE_RESOLUTION|>--- conflicted
+++ resolved
@@ -45,15 +45,6 @@
         tuple: Roll, pitch, and yaw angles (in radians).
 
     """
-<<<<<<< HEAD
-    r11 = R[0,0] if abs(R[0,0]) > 1e-11 else 0.0
-    r12 = R[0,1] if abs(R[0,1]) > 1e-11 else 0.0
-    r21 = R[1,0] if abs(R[1,0]) > 1e-11 else 0.0
-    r22 = R[1,1] if abs(R[1,1]) > 1e-11 else 0.0
-    r32 = R[2,1] if abs(R[2,1]) > 1e-11 else 0.0
-    r33 = R[2,2] if abs(R[2,2]) > 1e-11 else 0.0
-    r31 = R[2,0] if abs(R[2,0]) > 1e-11 else 0.0
-=======
     
     r11 = R[0,0] if abs(R[0,0]) > 1e-7 else 0.0
     r12 = R[0,1] if abs(R[0,1]) > 1e-7 else 0.0
@@ -62,7 +53,6 @@
     r32 = R[2,1] if abs(R[2,1]) > 1e-7 else 0.0
     r33 = R[2,2] if abs(R[2,2]) > 1e-7 else 0.0
     r31 = R[2,0] if abs(R[2,0]) > 1e-7 else 0.0
->>>>>>> 97f447e6
 
     # print(f"R : {R}")
 
